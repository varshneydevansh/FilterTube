--- conflicted
+++ resolved
@@ -350,7 +350,6 @@
                 <!-- Textarea for entering keywords, linked to the label by 'for' and 'id' -->
                 <textarea id="keywords" class="input-field" rows="3" placeholder="e.g., news, politics, specific_topic"></textarea>
 
-<<<<<<< HEAD
             <!-- Keyword matching toggle -->
             <div class="matching-options">
                 <label>Keyword Matching Method:</label>
@@ -369,33 +368,6 @@
             <label for="channels">Filter by Channels (comma separated, supports names, @handles & channel IDs):</label>
             <!-- Textarea for entering channel names, linked to the label -->
             <textarea id="channels" class="input-field" rows="3" placeholder="e.g., Channel Name, @ChannelHandle, channel/UCtxdfwb9wfkoGocVUAJ-Bmg"></textarea>
-=======
-                <!-- Label for the channels input -->
-                <label for="channels">Filter by Channels (comma separated):</label>
-                <!-- Textarea for entering channel names, linked to the label -->
-                <textarea id="channels" class="input-field" rows="3" placeholder="e.g., Channel Name, @ChannelHandle, channel/UCtxdfwb9wfkoGocVUAJ-Bmg (supports names, @handles & channel IDs)"></textarea>
-                
-                <!-- Note about filtering behavior -->
-                <div class="filter-note">
-                    Note: @handles use exact matching, channel names use partial matching
-                </div>
-                
-                <!-- Comment filtering options -->
-                <div class="section-header">Comment Filtering Options</div>
-                <div class="comment-filter-options">
-                    <div class="checkbox-group">
-                        <div class="checkbox-option">
-                            <input type="checkbox" id="hideAllComments" name="commentFilter" value="all">
-                            <label for="hideAllComments">Hide all comments</label>
-                        </div>
-                        <div class="checkbox-option">
-                            <input type="checkbox" id="hideFilteredComments" name="commentFilter" value="filtered">
-                            <label for="hideFilteredComments">Filter comments with keywords/channels</label>
-                        </div>
-                    </div>
-                </div>
-            </div>
->>>>>>> 851a4e82
             
             <!-- YouTube Kids Tab Content -->
             <div id="youtube-kids" class="tab-content">
